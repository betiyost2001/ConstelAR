// src/main.jsx
import React from "react";
import ReactDOM from "react-dom/client";
import App from "./App.jsx";

// MUI
import { StyledEngineProvider } from "@mui/material/styles";
import { ThemeProvider as MUIThemeProvider } from "@mui/material/styles";
import CssBaseline from "@mui/material/CssBaseline";
import muiTheme from "./theme/muiTheme"; // <= usa TU tema (JS)
// si lo tenés .ts, convertí a .js o configura TS

// Chakra
import { ChakraProvider } from "@chakra-ui/react";
<<<<<<< HEAD
import chakraTheme from "./theme/chakraTheme";  // <= usa TU tema (JS)

// Global CSS (gradiente, glow, etc. si lo usás)
import "./App.css";
=======
import chakraTheme from "./theme/chakraTheme"; // <= usa TU tema (JS)
>>>>>>> 7a825d08

ReactDOM.createRoot(document.getElementById("root")).render(
  <React.StrictMode>
    {/* MUI afuera + injectFirst para que su CSS se inyecte primero */}
    <StyledEngineProvider injectFirst>
      <MUIThemeProvider theme={muiTheme}>
        <CssBaseline />
        {/* Chakra adentro: no pisa el theme de MUI */}
        <ChakraProvider theme={chakraTheme}>
          <App />
        </ChakraProvider>
      </MUIThemeProvider>
    </StyledEngineProvider>
  </React.StrictMode>
);<|MERGE_RESOLUTION|>--- conflicted
+++ resolved
@@ -12,14 +12,7 @@
 
 // Chakra
 import { ChakraProvider } from "@chakra-ui/react";
-<<<<<<< HEAD
-import chakraTheme from "./theme/chakraTheme";  // <= usa TU tema (JS)
-
-// Global CSS (gradiente, glow, etc. si lo usás)
-import "./App.css";
-=======
 import chakraTheme from "./theme/chakraTheme"; // <= usa TU tema (JS)
->>>>>>> 7a825d08
 
 ReactDOM.createRoot(document.getElementById("root")).render(
   <React.StrictMode>
